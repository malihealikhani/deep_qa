--- conflicted
+++ resolved
@@ -17,14 +17,9 @@
   val sentenceProcessorParams: JValue =
     ("max word count per sentence" -> 10) ~
     ("logical forms" -> ("nested" -> true)) ~
-<<<<<<< HEAD
-    ("data name" -> "petert_animal_sentences") ~
-    ("data directory" -> "/home/pradeepd/data/petert_animal_sentences")
-=======
     ("output format" -> "debug") ~
     ("data name" -> "petert_sentences") ~
     ("data directory" -> "/home/pradeepd/data/petert_science_sentences")
->>>>>>> 44fe9887
   val sentenceProcessorType: JValue = ("type" -> "science sentence processor")
   val sentenceProcessorParamsWithType: JValue = sentenceProcessorParams merge sentenceProcessorType
 
